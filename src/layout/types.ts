export interface Node {
  id: string;
}

export interface OutNode extends Node {
  x: number;
  y: number;
  comboId?: string;
<<<<<<< HEAD
  layer?: number;
=======
  layout?: boolean;
>>>>>>> b2097ecc
}

export interface Edge {
  source: string;
  target: string;
}

export interface Combo {
  id: string;
  parentId?: string;
}

export interface Model {
  nodes?: Node[];
  edges?: Edge[];
  combos?: Combo[];
}

export interface OutModel extends Model {
  nodes?: OutNode[];
}

export type PointTuple = [number, number];

export interface Size {
  width: number;
  height: number;
}

export type IndexMap = {
  [key: string]: number;
};

export type Matrix = number[];

export type Point = {
  x: number;
  y: number;
};

export interface ComboTree {
  id: string;
  children?: ComboTree[];
  depth?: number;
  parentId?: string;
  itemType?: "node" | "combo";
  [key: string]: unknown;
}
export interface ComboConfig {
  id: string;
  parentId?: string;
  children?: ComboTree[];
  depth?: number;
}

export interface CircularLayoutOptions {
  type: "circular";
  center?: PointTuple;
  width?: number;
  height?: number;
  radius?: number | null;
  startRadius?: number | null;
  endRadius?: number | null;
  clockwise?: boolean;
  divisions?: number;
  ordering?: "topology" | "topology-directed" | "degree" | null;
  angleRatio?: number;
  workerEnabled?: boolean;
  startAngle?: number;
  endAngle?: number;
  onLayoutEnd?: () => void;
}

export interface ComboForceLayoutOptions {
  type: "comboForce";
  center?: PointTuple;
  maxIteration?: number;
  linkDistance?: number | ((d?: unknown) => number);
  nodeStrength?: number | ((d?: unknown) => number);
  edgeStrength?: number | ((d?: unknown) => number);
  preventOverlap?: boolean;
  preventNodeOverlap?: boolean;
  preventComboOverlap?: boolean;
  collideStrength?: number | undefined;
  nodeCollideStrength?: number | undefined;
  comboCollideStrength?: number | undefined;
  nodeSize?: number | number[] | ((d?: unknown) => number) | undefined;
  nodeSpacing?: ((d?: unknown) => number) | number | undefined;
  comboSpacing?: ((d?: unknown) => number) | number | undefined;
  comboPadding?: ((d?: unknown) => number) | number | number[] | undefined;
  alpha?: number;
  alphaDecay?: number;
  alphaMin?: number;
  onTick?: () => void;
  onLayoutEnd?: () => void;
  gravity?: number;
  comboGravity?: number;
  optimizeRangeFactor?: number;
  depthAttractiveForceScale?: number;
  depthRepulsiveForceScale?: number;
  velocityDecay?: number;
  workerEnabled?: boolean;
}

export interface ConcentricLayoutOptions {
  type: "concentric";
  center?: PointTuple;
  preventOverlap?: boolean;
  nodeSize?: number | PointTuple;
  minNodeSpacing?: number;
  sweep?: number;
  equidistant?: boolean;
  startAngle?: number;
  clockwise?: boolean;
  maxLevelDiff?: number;
  sortBy?: string;
  workerEnabled?: boolean;
  width?: number;
  height?: number;
  onLayoutEnd?: () => void;
}

export interface DagreLayoutOptions {
  type: "dagre";
  rankdir?: "TB" | "BT" | "LR" | "RL";
  align?: "UL" | "UR" | "DL" | "DR";
  nodeSize?: number | number[] | undefined;
  nodesep?: number;
  ranksep?: number;
  nodesepFunc?: ((d?: any) => number) | undefined;
  ranksepFunc?: ((d?: any) => number) | undefined;
  controlPoints?: boolean;
  sortByCombo?: boolean;
  workerEnabled?: boolean;
  onLayoutEnd?: () => void;
  edgeLabelSpace?: boolean;
  keepNodeOrder?: boolean;
  nodeOrder?: string[];
}

export interface FruchtermanLayoutOptions {
  type: "fruchterman";
  center?: PointTuple;
  maxIteration?: number;
  width?: number;
  height?: number;
  gravity?: number;
  speed?: number;
  clustering?: boolean;
  clusterGravity?: number;
  workerEnabled?: boolean;
  gpuEnabled?: boolean;
  onLayoutEnd?: () => void;
}

export interface GForceLayoutOptions {
  type?: "gForce";
  center?: PointTuple;
  width?: number;
  height?: number;
  linkDistance?: number | ((d?: any) => number) | undefined;
  nodeStrength?: number | ((d?: any) => number) | undefined;
  edgeStrength?: number | ((d?: any) => number) | undefined;
  preventOverlap?: boolean;
  nodeSize?: number | number[] | ((d?: any) => number) | undefined;
  nodeSpacing?: number | number[] | ((d?: any) => number) | undefined;
  minMovement?: number;
  maxIteration?: number;
  damping?: number;
  maxSpeed?: number;
  coulombDisScale?: number;
  getMass?: ((d?: any) => number) | undefined;
  getCenter?: ((d?: any, degree?: number) => number[]) | undefined;
  gravity?: number;
  tick?: () => void;
  onLayoutEnd?: () => void;
  workerEnabled?: boolean;
  gpuEnabled?: boolean;
}

type INode = OutNode & {
  degree: number;
  size: number | PointTuple;
};

export interface GridLayoutOptions {
  type: "grid";
  width?: number;
  height?: number;
  begin?: PointTuple;
  preventOverlap?: boolean;
  nodeSize?: number | number[];
  preventOverlapPadding?: number;
  condense?: boolean;
  rows?: number;
  cols?: number;
  sortBy?: string;
  workerEnabled?: boolean;
  position?: ((node: INode) => { row?: number; col?: number }) | undefined;
  onLayoutEnd?: () => void;
}

export interface MDSLayoutOptions {
  type: "mds";
  center?: PointTuple;
  linkDistance?: number;
  workerEnabled?: boolean;
  onLayoutEnd?: () => void;
}

export interface RandomLayoutOptions {
  type: "random";
  center?: PointTuple;
  width?: number;
  height?: number;
  workerEnabled?: boolean;
  onLayoutEnd?: () => void;
}

export interface ForceLayoutOptions {
  type: "force";
  center?: PointTuple;
  linkDistance?: number | ((d?: any) => number) | undefined;
  edgeStrength?: number | ((d?: any) => number) | undefined;
  nodeStrength?: number | ((d?: any) => number) | undefined;
  preventOverlap?: boolean;
  collideStrength?: number;
  nodeSize?: number | number[] | ((d?: any) => number) | undefined;
  nodeSpacing?: number | number[] | ((d?: any) => number) | undefined;
  alpha?: number;
  alphaDecay?: number;
  alphaMin?: number;
  clustering?: boolean;
  clusterNodeStrength?: number;
  clusterEdgeStrength?: number;
  clusterEdgeDistance?: number;
  clusterNodeSize?: number;
  clusterFociStrength?: number;
  forceSimulation?: any;
  tick?: () => void;
  onLayoutEnd?: () => void;
  workerEnabled?: boolean;
}

export interface RadialLayoutOptions {
  type: "radial";
  center?: PointTuple;
  width?: number;
  height?: number;
  linkDistance?: number;
  maxIteration?: number;
  focusNode?: string | Node | null;
  unitRadius?: number | null;
  preventOverlap?: boolean;
  nodeSize?: number | number[] | undefined;
  nodeSpacing?: number | Function | undefined;
  maxPreventOverlapIteration?: number;
  strictRadial?: boolean;
  sortBy?: string | undefined;
  sortStrength?: number;
  workerEnabled?: boolean;
  onLayoutEnd?: () => void;
}

export interface FruchtermanGPULayoutOptions {
  type: "fruchterman-gpu";
  center?: PointTuple;
  width?: number;
  height?: number;
  maxIteration?: number;
  gravity?: number;
  speed?: number;
  clustering?: boolean;
  clusterGravity?: number;
  workerEnabled?: boolean;
  gpuEnabled?: boolean;
  onLayoutEnd?: () => void;
}

export interface GForceGPULayoutOptions {
  type: "gForce-gpu";
  center?: PointTuple;
  linkDistance?: number | ((d?: any) => number) | undefined;
  nodeStrength?: number | ((d?: any) => number) | undefined;
  edgeStrength?: number | ((d?: any) => number) | undefined;
  minMovement?: number;
  maxIteration?: number;
  damping?: number;
  maxSpeed?: number;
  coulombDisScale?: number;
  getMass?: ((d?: any) => number) | undefined;
  getCenter?: ((d?: any, degree?: number) => number[]) | undefined;
  gravity?: number;
  onLayoutEnd?: () => void;
  workerEnabled?: boolean;
  gpuEnabled?: boolean;
}


export interface ForceAtlas2LayoutOptions {
  type: "forceAtlas2";
  center?: PointTuple;
  width?: number;
  height?: number;
  workerEnabled?: boolean;
  onLayoutEnd?: () => void;
  tick?: () => void;
  kr?: number;
  kg?: number;
  ks?: number;
  ksmax?: number;
  tao?: number;
  maxIteration?: number;
  mode?: 'normal' | 'linlog';
  prevOverlapping?: boolean;
  dissuadeHubs?: boolean;
  barnesHut?: boolean;
  prune?: boolean;
}
export namespace ILayout {
  export type LayoutTypes =
    | "grid"
    | "random"
    | "force"
    | "circular"
    | "dagre"
    | "radial"
    | "concentric"
    | "mds"
    | "fruchterman"
    | "fruchterman-gpu"
    | "gForce"
    | "gForce-gpu"
    | "comboForce"
    | 'forceAtlas2';

  export type LayoutOptions =
    | GridLayoutOptions
    | RandomLayoutOptions
    | ForceLayoutOptions
    | CircularLayoutOptions
    | DagreLayoutOptions
    | RadialLayoutOptions
    | ConcentricLayoutOptions
    | MDSLayoutOptions
    | FruchtermanLayoutOptions
    | FruchtermanGPULayoutOptions
    | GForceLayoutOptions
    | GForceGPULayoutOptions
    | ComboForceLayoutOptions
    | ForceAtlas2LayoutOptions;
}<|MERGE_RESOLUTION|>--- conflicted
+++ resolved
@@ -6,11 +6,8 @@
   x: number;
   y: number;
   comboId?: string;
-<<<<<<< HEAD
   layer?: number;
-=======
   layout?: boolean;
->>>>>>> b2097ecc
 }
 
 export interface Edge {
