--- conflicted
+++ resolved
@@ -8,17 +8,13 @@
   Layout,
   Matrix,
 } from "./types";
-<<<<<<< HEAD
-import { cloneFormatData, floydWarshall, getAdjMatrix, scaleMatrix } from "./util";
-import { handleSingleNodeGraph } from "./util/common";
-=======
 import {
   cloneFormatData,
   floydWarshall,
   getAdjMatrix,
   scaleMatrix,
 } from "./util";
->>>>>>> ca7ce2dc
+import { handleSingleNodeGraph } from "./util/common";
 
 const DEFAULTS_LAYOUT_OPTIONS: Partial<MDSLayoutOptions> = {
   center: [0, 0],
