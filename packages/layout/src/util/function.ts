--- conflicted
+++ resolved
@@ -1,4 +1,4 @@
-import { Node } from '../types';
+import { Node } from "../types";
 import { isArray, isObject } from ".";
 import { isNumber } from "./number";
 
@@ -6,24 +6,6 @@
   typeof val === "function";
 
 /**
-<<<<<<< HEAD
- * format number | Function type value into (d) => number type
- * @param  {number | Function}  value to be formatted
- * @param  {number}  defaultValue default value
- * @return {Function} result function
- */
-export function getFunc<T extends Function>(
-  value: number | T | undefined,
-  defaultValue: number,
-  func?: T
-): T | (() => number) {
-  let resultFunc;
-  if (func) {
-    // has function definition
-    resultFunc = func;
-  } else if (isFunction(value)) {
-    // value is a function
-=======
  * Format value with multiple types into a function returns number.
  * @param defaultValue default value when value is invalid
  * @param value value to be formatted
@@ -31,11 +13,10 @@
  */
 export const formatNumberFn = (
   defaultValue: number,
-  value: number |((d?: unknown) => number) | undefined,
+  value: number | ((d?: unknown) => number) | undefined
 ): Function => {
   let resultFunc;
   if (isFunction(value)) {
->>>>>>> 470a8137
     resultFunc = value;
   } else if (isNumber(value)) {
     // value is number
@@ -54,7 +35,7 @@
  * @param resultIsNumber whether returns number
  * @returns formatted result, a function returns number
  */
-export function formatSizeFn<T extends Node> (
+export function formatSizeFn<T extends Node>(
   defaultValue: number,
   value?:
     | number
@@ -63,7 +44,7 @@
     | ((d?: T) => number)
     | undefined,
   resultIsNumber: boolean = true
-): ((d: T) => number | number[]) {
+): (d: T) => number | number[] {
   if (!value && value !== 0) {
     return (d) => {
       const { size } = d.data || {};
