import {
  Graph as IGraph,
  Node as INode,
  Edge as IEdge,
  PlainObject,
} from "@antv/graphlib";

export interface NodeData extends PlainObject {
  visible?: boolean;
  size?: number | number[];
  bboxSize?: number[];
}

export interface OutNodeData extends NodeData {
  x: number;
  y: number;
}

export interface EdgeData extends PlainObject {
  visible?: boolean;
  // temp edges e.g. the edge generated for releated collapsed combo
  virtual?: boolean;
}

/** input node */
export type Node = INode<NodeData>;
/** output node */
export type OutNode = INode<OutNodeData>;
/** input and output edge */
export type Edge = IEdge<EdgeData>;

export type Degree = {
  in: number;
  out: number;
  all: number;
};

// maps node's id and its index in the nodes array
export type IndexMap = {
  [nodeId: string]: number;
};

export type Graph = IGraph<NodeData, EdgeData>;

export type PointTuple = [number, number];
export type Point = { x: number; y: number };
export type Matrix = number[];
export type LayoutMapping = { nodes: OutNode[]; edges: Edge[] };

export interface Layout<LayoutOptions> {
  /**
   * To directly assign the positions to the nodes.
   */
  assign(graph: Graph, options?: LayoutOptions): void;
  /**
   * Return the positions of nodes and edges(if needed).
   */
  execute(graph: Graph, options?: LayoutOptions): LayoutMapping;
  /**
   * Layout options, can be changed in runtime.
   */
  options: LayoutOptions;
  /**
   * Unique ID, it will get registered and used on the webworker-side.
   */
  id: string;
}

export function isLayoutWithIterations(
  layout: any
): layout is LayoutWithIterations<any> {
  return !!layout.tick && !!layout.stop && !!layout.restart;
}

export interface LayoutWithIterations<LayoutOptions>
  extends Layout<LayoutOptions> {
  /**
   * Some layout algorithm has n iterations so that the simulation needs to be stopped at any time.
   * This method is useful for running the simulation manually.
   * @see https://github.com/d3/d3-force#simulation_stop
   */
  stop: () => void;

  /**
   * Restarts the simulation’s internal timer and returns the simulation.
   * @see https://github.com/d3/d3-force#simulation_restart
   */
  restart: () => void;

  /**
   * Manually steps the simulation by the specified number of iterations.
   * @see https://github.com/d3/d3-force#simulation_tick
   */
  tick: (iterations?: number) => LayoutMapping;
}

export interface LayoutConstructor<LayoutOptions> {
  new (options?: LayoutOptions): Layout<LayoutOptions>;
}

export interface LayoutSupervisor {
  start(): void;
  stop(): void;
  kill(): void;
  isRunning(): boolean;
}

// most layout options extends CommonOptions
interface CommonOptions {
  // whether take the invisible nodes and edges into calculation, false by default
  layoutInvisibles?: boolean;
  onLayoutEnd?: (data: LayoutMapping) => void;
}

export interface CircularLayoutOptions extends CommonOptions {
  center?: PointTuple;
  width?: number;
  height?: number;
  radius?: number | null;
  startRadius?: number | null;
  endRadius?: number | null;
  clockwise?: boolean;
  divisions?: number;
  ordering?: "topology" | "topology-directed" | "degree" | null;
  angleRatio?: number;
  startAngle?: number;
  endAngle?: number;
  nodeSpacing?: ((node?: Node) => number) | number;
  nodeSize?: number | number[];
}

export interface GridLayoutOptions extends CommonOptions {
  width?: number;
  height?: number;
  begin?: PointTuple;
  preventOverlap?: boolean;
  nodeSize?: number | number[];
  preventOverlapPadding?: number;
  condense?: boolean;
  rows?: number;
  cols?: number;
  sortBy?: string;
  position?: (node?: Node) => { row?: number; col?: number };
  nodeSpacing?: ((node?: Node) => number) | number;
}

export interface RandomLayoutOptions extends CommonOptions {
  center?: PointTuple;
  width?: number;
  height?: number;
}

export interface MDSLayoutOptions extends CommonOptions {
  center?: PointTuple;
  linkDistance?: number;
}

export interface ConcentricLayoutOptions extends CommonOptions {
  center?: PointTuple;
  preventOverlap?: boolean;
  nodeSize?: number | PointTuple;
  sweep?: number;
  equidistant?: boolean;
  startAngle?: number;
  clockwise?: boolean;
  maxLevelDiff?: number;
  sortBy?: string;
  width?: number;
  height?: number;
  nodeSpacing?: number | number[] | ((node?: Node) => number);
}

export interface RadialLayoutOptions extends CommonOptions {
  center?: PointTuple;
  width?: number;
  height?: number;
  linkDistance?: number;
  maxIteration?: number;
  focusNode?: string | Node | null;
  unitRadius?: number | null;
  preventOverlap?: boolean;
  nodeSize?: number | number[];
  nodeSpacing?: number | Function;
  maxPreventOverlapIteration?: number;
  strictRadial?: boolean;
  sortBy?: string;
  sortStrength?: number;
}

export interface DagreLayoutOptions extends CommonOptions {
  rankdir?: "TB" | "BT" | "LR" | "RL";
  align?: "UL" | "UR" | "DL" | "DR";
  begin?: PointTuple;
  nodeSize?: number | number[];
  nodesep?: number;
  ranksep?: number;
  controlPoints?: boolean;
  sortByCombo?: boolean;
  edgeLabelSpace?: boolean;
  nodeOrder?: string[];
  radial?: boolean; // 是否基于 dagre 进行辐射布局
  focusNode: string | Node | null; // radial 为 true 时生效，关注的节点
  preset?: {
    nodes: OutNode[];
    edges: Edge[];
  };
  nodesepFunc?: ((d?: Node) => number);
  ranksepFunc?: ((d?: Node) => number);
}

export interface D3ForceLayoutOptions extends CommonOptions {
  center?: PointTuple;
  linkDistance?: number | ((edge?: Edge) => number);
  edgeStrength?: number | ((edge?: Edge) => number);
  nodeStrength?: number | ((node?: Node) => number);
  preventOverlap?: boolean;
  collideStrength?: number;
  nodeSize?: number | number[] | ((node?: Node) => number);
  nodeSpacing?: number | number[] | ((node?: Node) => number);
  alpha?: number;
  alphaDecay?: number;
  alphaMin?: number;
  clustering?: boolean;
  clusterNodeStrength?: number;
  clusterEdgeStrength?: number;
  clusterEdgeDistance?: number;
  clusterNodeSize?: number;
  clusterFociStrength?: number;
  forceSimulation?: any;
  onTick?: (data: LayoutMapping) => void;
}

export interface CentripetalOptions {
  /** Force strength for leaf nodes. */
  leaf?: number | ((node: Node, nodes: Node[], edges: Edge[]) => number);
  /** Force strength for single nodes. */
  single?: number | ((node: Node) => number);
  /** Force strength for other nodes. */
  others?: number | ((node: Node) => number);
  /** Centri force's position and sterngth, points to the canvas center by default */
  center?: (
    node: Node,
    nodes: Node[],
    edges: Edge[],
    width: number,
    height: number
  ) => {
    x: number;
    y: number;
    centerStrength?: number;
  };
}
export interface ForceLayoutOptions extends CommonOptions {
  center?: PointTuple;
  width?: number;
  height?: number;
  linkDistance?:
    | number
    | ((edge?: Edge, source?: any, target?: any) => number);
  nodeStrength?: number | ((d?: Node) => number);
  edgeStrength?: number | ((d?: Edge) => number);
  preventOverlap?: boolean;
  nodeSize?: number | number[] | ((d?: Node) => number);
  nodeSpacing?: number | ((d?: Node) => number);
  minMovement?: number;
  maxIteration?: number;
  damping?: number;
  maxSpeed?: number;
  coulombDisScale?: number;
  gravity?: number;
  factor?: number;
  interval?: number;
  centripetalOptions?: CentripetalOptions;
  leafCluster?: boolean;
  clustering?: boolean;
  nodeClusterBy?: string;
  clusterNodeStrength?: number | ((node: Node) => number);
  collideStrength?: number;
  distanceThresholdMode?: "mean" | "max" | "min";
  onTick?: (data: LayoutMapping) => void;
  getMass?: ((node?: Node) => number);
  getCenter?: ((node?: Node, degree?: number) => number[]);
  monitor?: (params: {
    energy: number;
    nodes: Node[];
    edges: Edge[];
    iterations: number;
  }) => void;
}

<<<<<<< HEAD
export interface ForceAtlas2LayoutOptions extends CommonOptions {
  center?: PointTuple;
  width?: number;
  height?: number;
  kr?: number;
  kg?: number;
  ks?: number;
  ksmax?: number;
  tao?: number;
  maxIteration?: number;
  mode?: 'normal' | 'linlog';
  preventOverlap?: boolean;
  dissuadeHubs?: boolean;
  barnesHut?: boolean;
  prune?: boolean;
  nodeSize?: number | number[] | ((node?: Node) => number);
=======
export interface FruchtermanLayoutOptions extends CommonOptions {
  center?: PointTuple;
  maxIteration?: number;
  width?: number;
  height?: number;
  gravity?: number;
  speed?: number;
  clustering?: boolean;
  clusterGravity?: number;
  nodeClusterBy?: string;
>>>>>>> ca7ce2dc
  onTick?: (data: LayoutMapping) => void;
}<|MERGE_RESOLUTION|>--- conflicted
+++ resolved
@@ -204,8 +204,8 @@
     nodes: OutNode[];
     edges: Edge[];
   };
-  nodesepFunc?: ((d?: Node) => number);
-  ranksepFunc?: ((d?: Node) => number);
+  nodesepFunc?: (d?: Node) => number;
+  ranksepFunc?: (d?: Node) => number;
 }
 
 export interface D3ForceLayoutOptions extends CommonOptions {
@@ -254,9 +254,7 @@
   center?: PointTuple;
   width?: number;
   height?: number;
-  linkDistance?:
-    | number
-    | ((edge?: Edge, source?: any, target?: any) => number);
+  linkDistance?: number | ((edge?: Edge, source?: any, target?: any) => number);
   nodeStrength?: number | ((d?: Node) => number);
   edgeStrength?: number | ((d?: Edge) => number);
   preventOverlap?: boolean;
@@ -278,8 +276,8 @@
   collideStrength?: number;
   distanceThresholdMode?: "mean" | "max" | "min";
   onTick?: (data: LayoutMapping) => void;
-  getMass?: ((node?: Node) => number);
-  getCenter?: ((node?: Node, degree?: number) => number[]);
+  getMass?: (node?: Node) => number;
+  getCenter?: (node?: Node, degree?: number) => number[];
   monitor?: (params: {
     energy: number;
     nodes: Node[];
@@ -288,7 +286,6 @@
   }) => void;
 }
 
-<<<<<<< HEAD
 export interface ForceAtlas2LayoutOptions extends CommonOptions {
   center?: PointTuple;
   width?: number;
@@ -299,13 +296,14 @@
   ksmax?: number;
   tao?: number;
   maxIteration?: number;
-  mode?: 'normal' | 'linlog';
+  mode?: "normal" | "linlog";
   preventOverlap?: boolean;
   dissuadeHubs?: boolean;
   barnesHut?: boolean;
   prune?: boolean;
   nodeSize?: number | number[] | ((node?: Node) => number);
-=======
+  onTick?: (data: LayoutMapping) => void;
+}
 export interface FruchtermanLayoutOptions extends CommonOptions {
   center?: PointTuple;
   maxIteration?: number;
@@ -316,6 +314,5 @@
   clustering?: boolean;
   clusterGravity?: number;
   nodeClusterBy?: string;
->>>>>>> ca7ce2dc
   onTick?: (data: LayoutMapping) => void;
 }